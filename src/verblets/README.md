--- conflicted
+++ resolved
@@ -12,16 +12,9 @@
 - [number-with-units](./number-with-units)
 - [schema-org](./schema-org)
 - [to-object](./to-object) – see its [README](./to-object/README.md) for details.
-<<<<<<< HEAD
-- [list-map](./list-map) - map lists with custom instructions
-- [list-reduce](./list-reduce) - reduce lists with custom instructions
-- [list-partition](./list-partition) - partition lists with custom instructions and optional category list
-- [llm-expect](./llm-expect) - make test assertions with an LLM
-=======
 - [list-map](./list-map) - map lists with prompts
 - [list-reduce](./list-reduce) - reduce lists prompts
 - [list-partition](./list-partition) - partition lists into groups with prompts
 - [list-expand](./list-expand) - expand lists with similar items with prompts
->>>>>>> 8354486d
 
 Use these modules directly or compose them inside [chains](../chains/README.md).