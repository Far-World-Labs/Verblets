--- conflicted
+++ resolved
@@ -1,34 +1,6 @@
-<<<<<<< HEAD
-import chatGPT from './completions.js';
-
-import {
-  asBool,
-  asNumber,
-  asNumberWithUnits,
-  asUndefinedByDefault,
-  intent as intentPrompt,
-  onlyJSON,
-} from './prompts/fragments/index.js';
-import {
-  asEnum,
-  asIntent,
-  asSchemaOrgMessage,
-  asSchemaOrgType,
-} from './prompts/fragment-functions/index.js';
-import {
-  stripNumeric,
-  stripResponse,
-  toBool,
-  toEnum,
-  toNumber,
-  toNumberWithUnits,
-  toObject,
-} from './response-parsers/index.js'
-=======
 import chatGPT from './lib/openai/completions.js';
 import _getRedis from './lib/redis/index.js';
 import _retry from './lib/utils/retry/index.js';
->>>>>>> 29adedc7
 
 export const retry = _retry;
 export const getRedis = _getRedis;
