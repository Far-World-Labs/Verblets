--- conflicted
+++ resolved
@@ -5,9 +5,6 @@
   "main": "index.js",
   "type": "module",
   "scripts": {
-<<<<<<< HEAD
-    "test": "node ./src/index.js"
-=======
     "nodemon:cmd": "nodemon --no-warnings",
     "start": "node src/index.js",
     "dev": "npm run nodemon:cmd -- src/index.js",
@@ -18,7 +15,6 @@
   },
   "config": {
     "gen-script": "./scripts/run.sh gen-$1"
->>>>>>> 29adedc7
   },
   "author": "",
   "license": "All Rights Reserved",
@@ -26,10 +22,6 @@
     "@dqbd/tiktoken": "^1.0.2",
     "ajv": "^8.12.0",
     "chai": "^4.3.7",
-<<<<<<< HEAD
-    "dotenv": "^16.0.3",
-    "node-fetch": "^3.3.0"
-=======
     "change-case": "^4.1.2",
     "jscodeshift": "^0.14.0",
     "mocha": "^10.2.0",
@@ -42,6 +34,5 @@
   },
   "devDependencies": {
     "why-is-node-running": "^2.2.2"
->>>>>>> 29adedc7
   }
 }