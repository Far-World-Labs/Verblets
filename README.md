# Verblets

Verblets is an LLM-aware standard library that provides AI-powered utilities for transforming natural language and structured data into reliable outputs. Each function leverages language model intelligence while constraining outputs to ensure software reliability.

## Repository Guide

### Quick Links

- [Chains](./src/chains/) - AI-powered workflows and operations
- [Verblets](./src/verblets/) - Core AI utility functions
- [Library Helpers](./src/lib/) - Utility functions and wrappers
- [Prompts](./src/prompts/) - Reusable prompt templates
- [JSON Schemas](./src/json-schemas/) - Data validation schemas

## Verblets

### Primitives

Primitive verblets extract basic data types from natural language with high reliability. They constrain LLM outputs to prevent hallucination while handling the complexity of human expression.

- [bool](./src/verblets/bool) - interpret text as true/false decisions
- [enum](./src/verblets/enum) - map text to predefined options
- [number](./src/verblets/number) - extract numeric values from text
- [number-with-units](./src/verblets/number-with-units) - parse numbers with units and conversions
- [date](./src/chains/date) - return Date objects from natural language prompts

### Lists

List operations transform, filter, and organize collections using natural language criteria. They handle both individual items and batch processing for datasets larger than a context window. Many list operations support bulk operation with built-in retry. Many have alternative single invocation versions in the verblets directory.

- [central-tendency](./src/chains/central-tendency) - evaluate categories with cognitive science methods
- [detect-patterns](./src/chains/detect-patterns) - find recurring patterns in object collections
- [filter](./src/chains/filter) - filter lists via batch processing
- [find](./src/chains/find) - find the top match in a given dataset via batch processing
- [group](./src/chains/group) - group datasets via batch processing
- [map](./src/chains/map) - map over lists via batch processing
- [reduce](./src/chains/reduce) - reduce lists via batch processing
- [score](./src/chains/score) - score lists with calibrated examples via batch processing
- [intersections](./src/chains/intersections) - find intersections for all combinations
- [list](./src/chains/list) - generate contextual lists from prompts
- [list-expand](./src/verblets/list-expand) - generate additional similar items
- [sort](./src/chains/sort) - order lists by any describable criteria
<<<<<<< HEAD
- [detect-patterns](./src/chains/detect-patterns) - find recurring patterns in object collections
- [detect-threshold](./src/chains/detect-threshold) - find cutoff values in numeric data based on goals
=======
>>>>>>> 10ffd2da

### Content

Content utilities generate, transform, and analyze text while maintaining structure and meaning. They handle creative tasks, system analysis, and privacy-aware text processing.

- [anonymize](./src/chains/anonymize) - scrub personal details from text
- [category-samples](./src/chains/category-samples) - generate diverse examples for any category
- [collect-terms](./src/chains/collect-terms) - extract difficult vocabulary
- [commonalities](./src/verblets/commonalities) - find common threads and shared traits between items
- [conversation](./src/chains/conversation) - orchestrate multi-turn AI conversations with configurable policies
- [disambiguate](./src/chains/disambiguate) - resolve ambiguous word meanings using context
- [dismantle](./src/chains/dismantle) - break systems into components
- [filter-ambiguous](./src/chains/filter-ambiguous) - find and rank unclear terms for disambiguation
- [join](./src/chains/join) - merge text fragments into coherent sequences
- [name](./src/verblets/name) - name something from a definition or description
- [name-similar-to](./src/verblets/name-similar-to) - suggest short names that match a style
- [people-list](./src/verblets/people-list) - generate diverse lists of people with specified characteristics
- [questions](./src/chains/questions) - produce clarifying questions
- [schema-org](./src/verblets/schema-org) - create schema.org objects
- [socratic](./src/chains/socratic) - explore assumptions using a Socratic dialogue
- [split](./src/chains/split) - mark split points in text
- [summary-map](./src/chains/summary-map) - summarize a collection
- [themes](./src/chains/themes) - identify themes in text
- [to-object](./src/verblets/to-object) - convert descriptions to structured objects
- [truncate](./src/chains/truncate) - cut all text from the end matching a description
- [fill-missing](./src/verblets/fill-missing) - infer replacements for censored or corrupted text
- [veiled-variants](./src/chains/veiled-variants) - rephrase sensitive queries safely


### Utility Operations

Utility operations are uncategorized functionality like automatic tool selection, intent parsing, and context compression.

- [auto](./src/verblets/auto) - automatically select the best verblet for a task
- [expect](./src/verblets/expect) - simple LLM assertions
- [expect chain](./src/chains/expect) - assert things about data with LLM reasoning
- [intent](./src/verblets/intent) - extract user intent and structured parameters
- [llm-logger](./src/chains/llm-logger) - intelligent logging and monitoring for LLM interactions
- [sentiment](./src/verblets/sentiment) - detect emotional tone of text
- [set-interval](./src/chains/set-interval) - timer with itelligent interval selection
- [summary-map](./src/chains/summary-map) - store self-resizing hash table values. Useful for fixed-sized contexts.

### Codebase

Codebase utilities analyze, test, and improve code quality using AI reasoning.

- [scan-js](./src/chains/scan-js) - analyze JavaScript code quality
- [test](./src/chains/test) - run AI-driven software tests
- [test-advice](./src/chains/test-advice) - get feedback on test coverage

## Library Helpers

Helpers support higher-level operations. They make no LLM calls and are often synchronous.

- [chatgpt](./src/lib/chatgpt) - OpenAI ChatGPT wrapper
- [combinations](./src/lib/combinations) - generate array combinations
- [prompt-cache](./src/lib/prompt-cache) - cache prompts and responses
- [retry](./src/lib/retry) - retry asynchronous calls
- [ring-buffer](./src/lib/ring-buffer) - circular buffer implementation for running LLMs on streams of of data
- [search-best-first](./src/lib/search-best-first) - best-first search algorithm
- [search-js-files](./src/lib/search-js-files) - scan JavaScript sources
- [shorten-text](./src/lib/shorten-text) - shorten text using a model
- [strip-numeric](./src/lib/strip-numeric) - remove non-digit characters
- [strip-response](./src/lib/strip-response) - clean up model responses
- [to-bool](./src/lib/to-bool) - parse text to boolean
- [to-date](./src/lib/to-date) - parse text to JavaScript Date objects
- [to-enum](./src/lib/to-enum) - parse text to enum values
- [to-number](./src/lib/to-number) - parse text to numbers
- [to-number-with-units](./src/lib/to-number-with-units) - parse numbers with units
- [transcribe](./src/lib/transcribe) - microphone transcription via Whisper

## Example: Real Estate Fraud Detection System

Note this example is currently only fictional as an illustration of what's possible with an LLM standard library.

```javascript
import {
  anonymize,
  chatgpt,
  conversation,
  filter,
  peopleList,
  score,
} from 'verblets';

async function huntRealEstateFraud(listings) {
  const fraudScores = await score(
    listings.map(l => l.description),
    'fraudulent property listing with pressure tactics and artificial urgency'
  );

  const pricingScores = await score(
    listings.map(l => `Price: ${l.price}, Area median: ${l.areaMedian}`),
    'pricing anomaly indicating possible fraud'
  );

  const highRiskListings = listings
    .map((listing, i) => ({
      listing,
      riskScore: fraudScores.scores[i] * 0.6 + pricingScores.scores[i] * 0.4
    }))
    .filter(r => r.riskScore >= 8.0);

  for (const { listing, riskScore } of highRiskListings) {
    await stingOperation(listing, riskScore);
  }
}

async function stingOperation(listing, riskScore) {
  const buyers = await peopleList('naive first-time home buyer with cash ready', 1);
  const buyer = buyers[0];

  // Generate varied initial email
  const initialEmail = await chatgpt(`
    Write an email as this buyer: ${buyer}

    Show interest in property: ${listing.address} for ${listing.price}.
    Make it unique.
  `);

  await emailClient.send(listing.contact, `Interest in ${listing.address}`, initialEmail);

  // Wait for initial response with intelligent timing
  let fraudsterReply;
  const initialStop = setInterval({
    prompt: 'How long should we wait for scammer to reply to initial inquiry?',
    getData: async () => emailClient.getNewReplies(listing.contact, Date.now()),
    onTick: async ({ data }) => {
      if (data) {
        fraudsterReply = data;
        initialStop();
      }
    }
  });

  if (!fraudsterReply) {
    await notionClient.addPage({
      listing: listing.address,
      riskScore,
      evidenceStrength: 0,
      fraudBehaviors: ['no_response'],
      status: 'no_response'
    });
    return;
  }

  // Extract fraudster's message content
  const fraudsterMessage = fraudsterReply.payload.body.data || fraudsterReply.snippet;

  const fraudIndicators = await score([fraudsterMessage],
    'fraud response with pressure tactics and verification avoidance');

  if (fraudIndicators.scores[0] >= 7) {
    // Generate varied trap questions
    const trapEmail = await chatgpt(`
      As buyer ${buyer}, write a follow-up email asking verification questions about ${listing.address}.

      Ask specific details that only the real owner would know (neighborhood details, property features, etc.).
      Sound excited but requesting verification. Make questions unique - vary from these types:
      - Neighborhood characteristics
      - Property condition details
      - Local area knowledge
      - Recent property changes

      Previous conversation:
      Me: ${initialEmail}
      Them: ${fraudsterMessage}
    `);

    await emailClient.send(listing.contact, `Re: Interest in ${listing.address}`, trapEmail);

    // Wait for trap response using intelligent interval checking
    let trapReply;
    const trapStop = setInterval({
      prompt: 'Check email every few hours for fraud investigation response',
      getData: async () => emailClient.getNewReplies(listing.contact, Date.now() - 30000),
      onTick: async ({ data }) => {
        if (data) {
          trapReply = data;
          trapStop();
        }
      }
    });

    if (trapReply) {
      const trapMessage = trapReply.payload.body.data || trapReply.snippet;

      const fraudBehaviors = await filter([
        'refuses property verification',
        'demands immediate payment',
        'avoids phone calls',
        'fake urgency pressure',
        'no legitimate documentation',
        'overseas seller claims',
        'wire transfer only',
        'no property showings',
        'evasive responses',
        'generic property descriptions'
      ], `behaviors demonstrated in: ${fraudsterMessage} ${trapMessage}`);

      const evidenceAnalysis = await score([
        `${fraudsterMessage} ${trapMessage}`
      ], 'strength of fraud evidence for law enforcement');

      // Add to Notion database
      await notionClient.createFraudCase({
        listing: listing.address,
        riskScore,
        evidenceStrength: evidenceAnalysis.scores[0],
        fraudBehaviors,
        status: evidenceAnalysis.scores[0] >= 8 ? 'strong_evidence' : 'moderate_evidence'
      });
    }

}
```

Verblets enable creating entirely new categories of tools that coordinate multiple AI functions with the precision and reliability of traditional software. Like a sophisticated detective, this system can recognize patterns, conduct investigations, adapt strategies based on responses, and document findings - but executes with the deterministic coordination that only software can provide. This hybrid approach unlocks problems that require both human-like reasoning and systematic execution, opening new frontiers in automated security, investigation, and complex decision-making systems.


## Contributing

Help us explore what's possible when we extend software primitives with language model intelligence.

## License

All Rights Reserved - Far World Labs<|MERGE_RESOLUTION|>--- conflicted
+++ resolved
@@ -30,6 +30,7 @@
 
 - [central-tendency](./src/chains/central-tendency) - evaluate categories with cognitive science methods
 - [detect-patterns](./src/chains/detect-patterns) - find recurring patterns in object collections
+- [detect-threshold](./src/chains/detect-threshold) - find cutoff values in numeric data based on goals
 - [filter](./src/chains/filter) - filter lists via batch processing
 - [find](./src/chains/find) - find the top match in a given dataset via batch processing
 - [group](./src/chains/group) - group datasets via batch processing
@@ -40,11 +41,6 @@
 - [list](./src/chains/list) - generate contextual lists from prompts
 - [list-expand](./src/verblets/list-expand) - generate additional similar items
 - [sort](./src/chains/sort) - order lists by any describable criteria
-<<<<<<< HEAD
-- [detect-patterns](./src/chains/detect-patterns) - find recurring patterns in object collections
-- [detect-threshold](./src/chains/detect-threshold) - find cutoff values in numeric data based on goals
-=======
->>>>>>> 10ffd2da
 
 ### Content
 
