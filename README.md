--- conflicted
+++ resolved
@@ -49,11 +49,8 @@
 
 - [anonymize](./src/chains/anonymize) - scrub personal details from text
 - [dismantle](./src/chains/dismantle) - break complex systems into components
-<<<<<<< HEAD
-=======
 - [disambiguate](./src/chains/disambiguate) - resolve ambiguous word meanings using context
 - [list](./src/chains/list) - generate contextual lists from prompts
->>>>>>> 4effa8dc
 - [questions](./src/chains/questions) - produce clarifying questions for topics
 - [socratic](./src/chains/socratic) - explore assumptions using a Socratic dialogue
 - [glossary](./src/chains/glossary) - collect complex terms with automatic retries
