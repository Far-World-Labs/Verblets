# Verblets

Verblets rebuild the basic operations of software with language model intelligence. Each verblet takes a combination of natural language and structured input and returns structured data. Like applications, verblets are powerful utilities on their own, or they can be strategically applied in traditional software.

## Repository Guide

### Quick Links

- [Verblets](./src/verblets/)
- [Chains](./src/chains/)
- [Prompts](./src/prompts/)
- [JSON Schemas](./src/json-schemas/)
- [Library Helpers](./src/lib/)

### Verblets

- [anonymize](./src/chains/anonymize) - scrub personal details from text
- [bulk-map](./src/chains/bulk-map) - map long lists in retryable batches
- [dismantle](./src/chains/dismantle) - break systems into components
- [list](./src/chains/list) - generate contextual lists
- [questions](./src/chains/questions) - produce clarifying questions
- [scan-js](./src/chains/scan-js) - analyze code quality
- [sort](./src/chains/sort) - order lists by any criteria
- [summary-map](./src/chains/summary-map) - summarize a collection
- [bulk-map](./src/chains/bulk-map/) - map over long lists in batches
- [bulk-reduce](./src/chains/bulk-reduce) - reduce long lists in batches
- [bulk-partition](./src/chains/bulk-partition) - partition long lists in batches
- [test](./src/chains/test) - run LLM-driven tests
- [test-advice](./src/chains/test-advice) - get feedback on test coverage
- [veiled-variants](./src/chains/veiled-variants) - conceal sensitive queries with safer framing
- [auto](./src/verblets/auto) - automatically select the best verblet
- [bool](./src/verblets/bool) - interpret text as a boolean
- [enum](./src/verblets/enum) - map text to predefined options
- [intent](./src/verblets/intent) - extract user intent
- [number](./src/verblets/number) - parse numeric values
- [number-with-units](./src/verblets/number-with-units) - parse numbers with units
- [schema-org](./src/verblets/schema-org) - create schema.org objects
- [to-object](./src/verblets/to-object) - convert descriptions to objects
- [list-map](./src/verblets/list-map) - map lists with custom instructions
- [list-reduce](./src/verblets/list-reduce) - reduce lists with custom instructions
<<<<<<< HEAD
- [llm-expect](./src/verblets/llm-expect) - assert using an LLM
=======
- [list-expand](./src/verblets/list-expand) - expand lists with similar items
>>>>>>> 8354486d

### Library Helpers

- [chatgpt](./src/lib/chatgpt) - OpenAI ChatGPT wrapper
- [prompt-cache](./src/lib/prompt-cache) - cache prompts and responses
- [retry](./src/lib/retry) - retry asynchronous calls
- [search-best-first](./src/lib/search-best-first) - best-first search
- [search-js-files](./src/lib/search-js-files) - scan JavaScript sources
- [shorten-text](./src/lib/shorten-text) - shorten text using a model
- [strip-numeric](./src/lib/strip-numeric) - remove non-digit characters
- [strip-response](./src/lib/strip-response) - clean up model responses
- [to-bool](./src/lib/to-bool) - parse text to boolean
- [to-enum](./src/lib/to-enum) - parse text to enum values
- [to-number](./src/lib/to-number) - parse text to numbers
- [to-number-with-units](./src/lib/to-number-with-units) - parse numbers with units
- [transcribe](./src/lib/transcribe) - microphone transcription via Whisper

### JSON Schemas

Sample schemas for testing live in [`src/json-schemas`](./src/json-schemas/README.md).

### Prompts

Prompt builders and text snippets live in [`src/prompts`](./src/prompts/README.md).

## Examples

```javascript
// Make complex decisions with context
await bool(
  `Should we deploy this change?
   <git>
   Files: 3 changed (150+, 20-)
   Tests: 247 passing
   Time: Friday 4:45 PM
   </git>`
); // Returns: false (risky deploy time)

// Generate and sort large lists by any criteria
await sort(list("music merch for teens"), "by likelihood of driving business growth in Q3");

// Break down complex systems into components
await dismantle("AirPods Pro");
/* Returns:
{
  "name": "AirPods Pro",
  "components": [
    { "name": "H2 Chip", "role": "audio_processing" },
    { "name": "Drivers", "type": "custom_dynamic" },
    { "name": "Noise Sensors", "count": 2 },
    { "name": "Battery", "type": "lithium_ion" }
  ]
}
*/

// Generate intelligent questions to explore topics
await questions("why isn't my sourdough starter rising?");
/* Returns:
[
  "What's the room temperature where you keep it?",
  "When was it last fed?",
  "What type of flour are you using?",
  "What's the feeding ratio?"
]
*/

// Structure natural descriptions into data
await toObject(
  "Grandma's chicken soup: simmered for 3 hours with carrots, celery, and love",
  { type: "Recipe", required: ["cookTime", "ingredients"] }
);
/* Returns:
{
  "name": "Grandma's Chicken Soup",
  "cookTime": "PT3H",
  "ingredients": ["chicken", "carrots", "celery"],
  "method": "simmer"
}
*/

// Structure data in universal formats
await schemaOrg("WWDC 2024");
/* Returns:
{
  "@type": "Event",
  "name": "Apple Worldwide Developers Conference 2024",
  "startDate": "2024-06-10",
  "endDate": "2024-06-14",
  "location": {
    "@type": "Place",
    "name": "Apple Park",
    "addressLocality": "Cupertino"
  }
}
*/
```

## Reference

### Data Extraction

- **enum** - Map language to defined options. LLMs often hallucinate and come up with wildly incorrect output. Many of the verblet functions use the intelligence of an LLM but constrain the output to controlled values that will not break your software.

  ```javascript
  // Map natural questions to specific choices
  const color = await enum(
    "What color should I stop at in traffic?",
    {
      green: 1,   // Safe to go
      yellow: 1,  // Prepare to stop
      red: 1      // Must stop
    }
  ); // Returns: 'red'

- **number-with-units** - Extract, convert, and standardize measurements
  ```javascript
  // Handles any measurement in any format
  const speed = await numberWithUnits("Mach 2.5");
  /* Returns:
  {
    "value": 2716.5,
    "unit": "kilometers_per_hour",
    "original": {
      "value": 2.5,
      "unit": "mach"
    }
  }
  */

- **schema.org** - Structure data using universal formats, enabling radical system interop.
  ```javascript
  // Places, events, products, etc. in standard formats any system can use
  const place = await schemaOrg("Kyoto Station");
  /* Returns:
  {
    "@type": "TrainStation",
    "name": "Kyoto Station",
    "address": {
      "@type": "PostalAddress",
      "addressCountry": "JP",
      "addressLocality": "Kyoto"
    },
    "publicTransport": {...}
  }
  */

- **to-object** - Transform unstructured text into structured data
  ```javascript
  // Convert natural descriptions into structured data
  const data = await toObject("A red 2023 Tesla Model 3");
  /* Returns:
  {
    "vehicle": {
      "make": "Tesla",
      "model": "Model 3",
      "year": 2023,
      "color": "red"
    }
  }
  */

  // Enforce specific data structure with schemas
  const carSchema = {
    type: "object",
    properties: {
      make: { type: "string" },
      year: { type: "number" },
      features: { type: "array", items: { type: "string" }}
    },
    required: ["make", "year"]
  };
  
  const structured = await toObject(
    "2024 BMW M3 with heated seats and lane assist",
    carSchema
  );
  /* Returns:
  {
    "make": "BMW",
    "year": 2024,
    "features": [
      "heated seats",
      "lane assist"
    ]
  }
  */
  ```

The `searchBestFirst` function also accepts a `goal` callback for early
termination and a `returnPath` flag to capture the traversal path.

```javascript
const { path } = await searchBestFirst({
  node: start,
  next: ({ node }) => graph[node] || [],
  goal: ({ node }) => node === 'finish',
  returnPath: true,
});
```

- **bool** - Transform questions into clear true/false decisions
  ```javascript
  // Evaluate factual queries
  const isCompatible = await bool(
    `Is Python ${versionA} backwards compatible with Python ${versionB} code?`
  ); // Returns: false
  ```

- **number** - Extract numerical values from natural language
  ```javascript
  // Extract numbers from questions about recipes
  const servings = await number(
    "If the recipe serves 6 and I'm cooking for 15 people, how many batches do I need?"
  ); // Returns: 2.5

  // Get numerical answers about everyday situations
  const weeks = await number(
    "My baby is 98 days old - how many weeks is that?"
  ); // Returns: 14

  // Handle questions that can't be answered
  const impossible = await number(
    "How many stars are visible from my backyard?"
  ); // Returns: undefined (depends on location, weather, light pollution)
  ```

### System Analysis

- **dismantle** - Break down complex systems into components
  ```javascript
  const bike = await dismantle("Trek Émonda SLR 9 eTap");
  // Returns:
  // - Carbon Frame (variants: H1.5 Geometry, H2 Geometry)
  //   - 800 Series OCLV Carbon
  //   - Internal Cable Routing
  //   - Integrated Seat Mast
  // - Drivetrain
  //   - SRAM Red eTap AXS (variants: 12-speed, 2x12)
  //   - Power Meter: Quarq DZero
  // - Wheels: Bontrager Aeolus RSL 37V
  //   - Hub: DT Swiss 240
  //   - Carbon Rim (variants: tubeless, clincher)
  //   - Spokes: DT Swiss Aerolite
  // ...continues with full component breakdown
  ```

- **summary-map** - Compress many inputs into one high-cost LLM prompt
```javascript
// SummaryMap squeezes unlimited text into the token budget by summarizing each piece
// Fit entire docs, transcripts and code into a single prompt
const map = new SummaryMap({ targetTokens: 400 });

// Each entry gets a weight – more weight means more of the budget
map.set('policy', { value: companyPolicyDoc, weight: 0.5 });
map.set('support.chat', { value: customerChatLog, weight: 0.3 });
map.set('src.payment', { value: paymentCode, type: 'code', weight: 0.2 });

// The resulting object squeezes everything under ~400 tokens
const inputs = await map.pavedSummaryResult();
/* Example shape:
{
  policy: "...key obligations...",
  support: { chat: "...summary of conversation..." },
  src: { payment: "function processPayment(amount) { ... }" }
}
*/
```

### Operations

- **sort** - Sort by any describable criteria
  ```javascript
  await sort(candidates, "by track record of scaling engineering teams");
  ```

- **list** - Generate contextual lists
  ```javascript
  await list("potential failure points in our microservices architecture");
  ```

- **intent** - Understand user intentions and extract structured data
  ```javascript
  // Define what operations your system can handle
  const operations = [
    {
      name: "book-flight",
      parameters: {
        destination: "string",
        date: "string",
        class: "string"
      }
    },
    {
      name: "find-song",
      parameters: {
        lyrics: "string",
        artist: "string?"
      }
    }
  ];

  // It understands flight booking requests
  const flightRequest = await intent({
    text: "I need a business class flight to Tokyo next Friday",
    operations
  });
  /* Returns:
  {
    "queryText": "I need a business class flight to Tokyo next Friday",
    "intent": {
      "operation": "book-flight",
      "displayName": "Book Flight"
    },
    "parameters": {
      "destination": "Tokyo",
      "date": "next Friday",
      "class": "business"
    }
  }
  */

- **auto** - Use function calling to select and prepare operations
  ```javascript
  // First, we have our available functions defined as schemas
  const availableFunctions = [
    {
      "name": "bool",
      "description": "Answer yes/no questions about facts or situations",
      "parameters": {
        "type": "object",
        "properties": {
          "text": {
            "type": "string",
            "description": "The question to answer"
          }
        }
      }
    },
    {
      "name": "list",
      "description": "Generate lists of relevant items",
      "parameters": {
        "type": "object",
        "properties": {
          "text": {
            "type": "string",
            "description": "What to list"
          }
        }
      }
    },
    // ... many more function definitions ...
  ];

  // When someone has an urgent question
  const result = await auto(
    "Help! My dog just ate an avocado! Is this dangerous?"
  );
  /* First, auto selects the appropriate function:
  {
    "name": "bool",  // Recognizes this needs a yes/no answer
    "arguments": {
      "text": "Help! My dog just ate an avocado! Is this dangerous?"
    },
    "functionArgsAsArray": [
      {
        "text": "Help! My dog just ate an avocado! Is this dangerous?"
      }
    ]
  }
  */

  // Then it automatically runs the selected function internally, passing arguments it extracts
  const answer = await bool(result.arguments.text);
  // Returns: true (yes, it can be dangerous)
  ```

- **questions** - Explore topics through intelligent question generation
  ```javascript

  const investigation = await questions(
    "Why isn't my houseplant thriving?",
    {
      searchBreadth: 0.7,  // Explore more broadly (0-1)
      shouldStop: (q, all) => all.length > 20  // Custom stopping condition
    }
  );
  /* Returns targeted diagnostic questions:
  [
    "Which direction does the window face?",
    "Are the leaves turning yellow or brown?",
    "Is the soil staying wet for long periods?",
    "Are there any visible pests on the leaves?",
    "When was it last repotted?",
    "Is there good drainage in the pot?",
    "What's the humidity level in the room?",
    // ... continues until stopping condition ...
  ]
  */
  ```

- **shorten-text** - Intelligently compress text while preserving meaning
  ```javascript
  // Shorten long content while keeping key information
  const story = `Once upon a time, in a bustling city called Metropolis, 
    there lived a young programmer named Ada. She spent her days writing 
    elegant code and her nights dreaming of artificial intelligence. 
    One day, while debugging a particularly tricky neural network, 
    she discovered something extraordinary...`;

  const shortened = await shortenText(story, {
    targetTokenCount: 20,
    minCharsToRemove: 15
  });
  /* Returns:
     "Once upon a time, in Metropolis, a programmer named Ada 
      spent her days writing code... discovered something extraordinary"
  */

  // Preserve structure while reducing size
  const documentation = `# API Reference
    ## Authentication
    All requests must include an API key in the header.
    The key should be prefixed with 'Bearer '.
    
    ## Rate Limiting
    Requests are limited to 100 per minute.
    Exceeding this will result in a 429 response.
    
    ## Endpoints
    GET /users - Retrieve user list
    POST /users - Create new user
    DELETE /users/{id} - Remove user`;

  const compact = await shortenText(documentation, {
    targetTokenCount: 30,
    minCharsToRemove: 20
  });
  /* Returns:
     "# API Reference
      ## Authentication
      All requests need API key... 'Bearer '
      
      ## Rate Limiting
      100 per minute... 429 response
      
      ## Endpoints
      GET /users...DELETE /users/{id}"
  */
  ```

- **bulk-map** - Map over lists in retryable batches using the `listMap` verblet
```javascript
import { bulkMap } from './src/index.js';

  const gadgets = [
    'solar-powered flashlight',
    'quantum laptop',
    'smart refrigerator',
    // ...more items
  ];
  const results = await bulkMap(
    gadgets,
    'Give each item a catchphrase worthy of a blockbuster commercial',
    { chunkSize: 5, maxAttempts: 2 }
  );
  // results[0] === 'Illuminate your world with the sun'
  // results[1] === 'Computing beyond limits'
  ```

- **bulk-reduce** - Reduce long lists sequentially using `listReduce`
```javascript
  import bulkReduce from './src/chains/bulk-reduce/index.js';

  const logLines = [
    'User logged in',
    'User viewed dashboard',
    'User logged out'
  ];
  const summary = await bulkReduce(logLines, 'Summarize the events');
  // e.g. 'User session: login, dashboard view and logout'
```

**bulk-partition** - Discover the best categories and group large lists consistently
```javascript
  import bulkPartition from './src/chains/bulk-partition/index.js';

  const feedback = [
    'Great interface and onboarding',
    'Price is a bit steep',
    'Love the mobile app',
    'Needs more integrations'
  ];
  const result = await bulkPartition(
    feedback,
    'Is each line praise, criticism, or a feature request?',
    { chunkSize: 2, topN: 3 }
  );
  // {
  //   praise: ['Great interface and onboarding', 'Love the mobile app'],
  //   criticism: ['Price is a bit steep'],
  //   'feature request': ['Needs more integrations']
  // }
```

- **search-best-first** - Intelligently explore solution spaces
  ```javascript
  // Find the best recipe adjustments when ingredients are missing
  const search = new BestFirstSearch({
    initialState: {
      recipe: "Classic Tiramisu",
      missing: ["mascarpone cheese", "ladyfingers"],
      available: ["cream cheese", "pound cake", "whipped cream"]
    },
    goalTest: state => state.substitutions.complete && state.flavor.preserved,
    heuristic: state => state.flavor.similarity
  });

  const path = await search.findPath();
  /* Returns sequence of steps:
  [
    {
      action: "substitute mascarpone",
      details: "Mix 8oz cream cheese with 1/4 cup whipped cream",
      confidence: 0.85
    },
    {
      action: "substitute ladyfingers",
      details: "Slice pound cake, toast until crisp, soak in coffee",
      confidence: 0.75
    },
    {
      action: "adjust ratios",
      details: "Increase coffee soak time to 45 seconds for pound cake",
      confidence: 0.9
    }
  ]
  */

  // Or find the optimal way to refactor complex code
  const refactorPath = await new BestFirstSearch({
    initialState: {
      file: "src/legacy-parser.js",
      metrics: {
        complexity: 85,
        coverage: 0.4,
        maintainability: "D"
      }
    },
    goalTest: state => 
      state.metrics.complexity < 30 && 
      state.metrics.coverage > 0.8 &&
      state.metrics.maintainability === "A",
    heuristic: state => 
      (1 / state.metrics.complexity) * 
      state.metrics.coverage *
      (state.metrics.maintainability === "A" ? 1 : 0.5)
  }).findPath();
  /* Returns optimal refactoring sequence:
  [
    {
      action: "extract function",
      target: "parseNestedBlocks()",
      benefit: "Reduces complexity by 40%"
    },
    {
      action: "add unit tests",
      coverage: ["error handling", "edge cases"],
      benefit: "Coverage increases to 85%"
    },
    {
      action: "implement strategy pattern",
      components: ["BlockParser", "InlineParser"],
      benefit: "Maintainability improves to grade A"
    }
  ]
  */
  ```

- **test-advice** - Get comprehensive testing and code quality insights
  ```javascript
  // Get deep analysis of your code's test coverage and quality
  const insights = await testAdvice("src/payment-processor.js");
  /* Returns array of findings across multiple dimensions:
  [
    {
      "name": "Boundary Testing",
      "expected": "Handle zero-amount transactions",
      "saw": "No validation for $0.00 payments in processPayment()",
      "isSuccess": false
    },
    {
      "name": "Success Scenarios",
      "expected": "Processes standard credit card payment",
      "saw": "Correctly handles Visa/MC format: line 47 validateCard()",
      "isSuccess": true
    },
    {
      "name": "Clean Code",
      "expected": "Single responsibility in transaction logging",
      "saw": "logPayment() mixing business logic with logging: line 92",
      "isSuccess": false
    },
    // ... analyzes across 8 dimensions:
    // - Boundary cases
    // - Success scenarios
    // - Failure modes
    // - Potential defects
    // - Best practices
    // - Clean code principles
    // - Code quality
    // - Refactoring opportunities
  ]
  */
  ```

- **veiled-variants** - Mask sensitive queries with safer alternatives
  ```javascript
  const alternatives = await veiledVariants({
    prompt: "If pigeons are government spies, how can I ask for counter-surveillance tips without sounding paranoid?"
  });
  /* Returns 15 reframed queries */
  ```

- **scan-js** - Analyze code for quality and maintainability
  ```javascript
  // Analyze your codebase for maintainability
  const analysis = await scanJs({
    entry: "src/app.js",
    features: "maintainability"
  });
  /* Returns analysis of each function:
  {
    "src/app.js:::handlePayment": {
      "complexity": "low",
      "documentation": "well-documented",
      "sideEffects": "isolated to database calls",
      "errorHandling": "comprehensive",
      "testability": "high"
    },
    "src/app.js:::validateInput": {
      "complexity": "medium",
      "documentation": "needs improvement",
      "sideEffects": "pure function",
      "errorHandling": "basic validation only",
      "testability": "high"
    }
    // ... continues for all functions ...
  }
  */

  // Focus on specific quality aspects
  const security = await scanJs({
    entry: "src/auth/",
    features: "security"
  });
  /* Returns security-focused analysis:
  {
    "src/auth/login.js:::hashPassword": {
      "inputValidation": "sanitizes all inputs",
      "cryptography": "uses current best practices",
      "dataExposure": "no sensitive data in logs",
      "authentication": "implements rate limiting"
    }
    // ... continues for all security-relevant functions ...
  }
  */
  ```

## Contributing

Help us explore what's possible when we rebuild software primitives with intelligence at their core.

## License

All Rights Reserved - Far World Labs<|MERGE_RESOLUTION|>--- conflicted
+++ resolved
@@ -38,11 +38,9 @@
 - [to-object](./src/verblets/to-object) - convert descriptions to objects
 - [list-map](./src/verblets/list-map) - map lists with custom instructions
 - [list-reduce](./src/verblets/list-reduce) - reduce lists with custom instructions
-<<<<<<< HEAD
-- [llm-expect](./src/verblets/llm-expect) - assert using an LLM
-=======
+- [llm-expect chain](./src/chains/llm-expect) - enhanced LLM assertions with debugging
+- [llm-expect](./src/verblets/llm-expect) - assert using an LLM with a single call
 - [list-expand](./src/verblets/list-expand) - expand lists with similar items
->>>>>>> 8354486d
 
 ### Library Helpers
 
@@ -712,6 +710,18 @@
   */
   ```
 
+### Testing & Validation
+
+- **llm-expect** - Make assertions using llm evaluation
+  ```javascript
+  import llmExpect from './src/verblets/llm-expect/index.js';
+
+  // Content quality validation
+  await llmExpect(
+    emailDraft,
+    "Is this email professional and grammatically correct?"
+  );
+
 ## Contributing
 
 Help us explore what's possible when we rebuild software primitives with intelligence at their core.
